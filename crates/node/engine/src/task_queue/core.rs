//! The [`Engine`] is a task queue that receives and executes [`EngineTask`]s.

use super::EngineTaskExt;
use crate::{
    EngineClient, EngineState, EngineSyncStateUpdate, EngineTask, EngineTaskError,
    EngineTaskErrorSeverity, ForkchoiceTask, Metrics, task_queue::EngineTaskErrors,
};
use alloy_provider::Provider;
use alloy_rpc_types_eth::Transaction;
use kona_genesis::{RollupConfig, SystemConfig};
use kona_protocol::{BlockInfo, L2BlockInfo, OpBlockConversionError, to_system_config};
use kona_sources::{SyncStartError, find_starting_forkchoice};
use op_alloy_consensus::OpTxEnvelope;
use std::{collections::BinaryHeap, sync::Arc};
use thiserror::Error;
use tokio::sync::watch::Sender;

/// The [`Engine`] task queue manages execution of blockchain operations for an OP Stack rollup node.
///
/// The engine serves as the central coordinator for all blockchain state changes, implementing
/// a priority-based task queue system that ensures proper ordering of operations according to
/// the [OP Stack derivation specification](https://specs.optimism.io/protocol/derivation.html).
///
/// ## Architecture
///
/// The engine operates as a single-threaded task executor where:
/// - **Tasks** represent atomic operations (forkchoice updates, block building, etc.)
/// - **Priority ordering** ensures critical operations execute first
/// - **Exclusive state access** prevents race conditions during execution
/// - **Error handling** supports retry logic and failure recovery
///
/// ## Task Processing
///
/// Tasks are processed through the [`Engine::drain`] method which:
/// 1. Dequeues tasks in priority order (highest priority first)
/// 2. Executes each task with exclusive access to [`EngineState`]
/// 3. Updates engine state and notifies subscribers on success
/// 4. Retries tasks with temporary errors, propagates critical errors
/// 5. Supports engine reset/flush on severe errors
///
/// ## Priority System
///
/// Task execution follows this priority order (highest to lowest):
/// 1. **ForkchoiceUpdate** - Chain synchronization (highest priority)
/// 2. **Build** - Block building for sequencing
/// 3. **Insert** - Unsafe block insertion from gossip
/// 4. **Consolidate** - Safe chain advancement via L1 derivation
/// 5. **Finalize** - Block finalization based on L1 finality
///
/// ## Error Handling
///
/// The engine supports four error severity levels:
/// - **Temporary**: Network issues, retried automatically
/// - **Critical**: Permanent failures, propagated to caller
/// - **Reset**: Requires finding new sync starting point
/// - **Flush**: Requires derivation pipeline flush
///
/// ## Thread Safety
///
/// Tasks are executed sequentially with exclusive state access, providing synchronization
/// guarantees for the L2 execution layer. State updates are broadcast to subscribers
/// via watch channels for external coordination.
#[derive(Debug)]
pub struct Engine {
    /// The state of the engine.
    state: EngineState,
    /// A sender that can be used to notify the engine actor of state changes.
    state_sender: Sender<EngineState>,
    /// A sender that can be used to notify the engine actor of task queue length changes.
    task_queue_length: Sender<usize>,
    /// The task queue.
    tasks: BinaryHeap<EngineTask>,
}

impl Engine {
    /// Creates a new [`Engine`] with an empty task queue and the provided initial [`EngineState`].
    ///
    /// The engine is initialized with:
    /// - Empty priority queue for task execution
    /// - Watch channel sender for broadcasting state updates
    /// - Initial state representing current blockchain synchronization status
    ///
    /// ## Parameters
    /// - `initial_state`: Starting engine state with sync head information
    /// - `state_sender`: Watch channel sender for broadcasting state changes to subscribers
    ///
<<<<<<< HEAD
    /// ## State Broadcasting
    /// State changes are automatically broadcast to all subscribers when tasks complete
    /// successfully, enabling external coordination with other rollup node components.
    pub fn new(initial_state: EngineState, state_sender: Sender<EngineState>) -> Self {
        Self { state: initial_state, state_sender, tasks: BinaryHeap::default() }
=======
    /// An initial [`EngineTask::ForkchoiceUpdate`] is added to the task queue to synchronize the
    /// engine with the forkchoice state of the [`EngineState`].
    pub fn new(
        initial_state: EngineState,
        state_sender: Sender<EngineState>,
        task_queue_length: Sender<usize>,
    ) -> Self {
        Self { state: initial_state, state_sender, task_queue_length, tasks: BinaryHeap::default() }
>>>>>>> 0d437387
    }

    /// Returns a reference to the inner [`EngineState`].
    pub const fn state(&self) -> &EngineState {
        &self.state
    }

<<<<<<< HEAD
    /// Returns a watch channel receiver for monitoring engine state changes.
    ///
    /// The receiver provides real-time updates whenever the engine state changes,
    /// allowing external components to react to:
    /// - Head pointer updates (unsafe, safe, finalized)
    /// - Execution layer sync status changes  
    /// - Forkchoice state modifications
    ///
    /// ## Usage
    /// ```ignore
    /// let mut state_updates = engine.subscribe();
    /// while state_updates.changed().await.is_ok() {
    ///     let current_state = *state_updates.borrow();
    ///     // React to state changes
    /// }
    /// ```
    pub fn subscribe(&self) -> tokio::sync::watch::Receiver<EngineState> {
        self.state_sender.subscribe()
    }

    /// Enqueues a new [`EngineTask`] for execution in the priority queue.
    ///
    /// Tasks are automatically ordered by their priority level:
    /// 1. **ForkchoiceUpdate** - Immediate chain synchronization
    /// 2. **Build** - Block building (sequencer operations)  
    /// 3. **Insert** - Unsafe block insertion (gossip processing)
    /// 4. **Consolidate** - Safe chain advancement (L1 derivation)
    /// 5. **Finalize** - Block finalization
    ///
    /// ## Parameters
    /// - `task`: The engine task to be executed
    ///
    /// ## Ordering Guarantees
    /// - Tasks of the same type are processed in FIFO order
    /// - Higher priority tasks always execute before lower priority ones
    /// - Task execution is atomic with exclusive state access
=======
    /// Returns a receiver that can be used to listen to engine state updates.
    pub fn state_subscribe(&self) -> tokio::sync::watch::Receiver<EngineState> {
        self.state_sender.subscribe()
    }

    /// Returns a receiver that can be used to listen to engine queue length updates.
    pub fn queue_length_subscribe(&self) -> tokio::sync::watch::Receiver<usize> {
        self.task_queue_length.subscribe()
    }

    /// Enqueues a new [`EngineTask`] for execution.
    /// Updates the queue length and notifies listeners of the change.
>>>>>>> 0d437387
    pub fn enqueue(&mut self, task: EngineTask) {
        self.tasks.push(task);
        self.task_queue_length.send_replace(self.tasks.len());
    }

    /// Resets the engine by finding a plausible sync starting point and clearing all pending tasks.
    ///
    /// This method performs a complete engine reset when the current state becomes inconsistent
    /// or unrecoverable. The reset process involves:
    ///
    /// 1. **Task Queue Clearing**: All pending tasks are removed to prevent conflicts
    /// 2. **Sync Point Discovery**: Uses [`find_starting_forkchoice`] to locate a valid starting point
    /// 3. **Forkchoice Update**: Reorgs the execution layer to the new starting point
    /// 4. **System Config Reconstruction**: Rebuilds system configuration for the new safe head
    ///
    /// ## Parameters
    /// - `client`: Engine client for L1/L2 RPC communication
    /// - `config`: Rollup configuration for the chain
    ///
    /// ## Returns
    /// On success, returns:
    /// - `L2BlockInfo`: New safe head block information
    /// - `BlockInfo`: L1 origin block information  
    /// - `SystemConfig`: Reconstructed system configuration
    ///
    /// ## Error Contexts
    /// Reset may be triggered by:
    /// - **Deep L1 Reorgs**: When L1 chain reorganizes beyond safe confirmation depth
    /// - **State Corruption**: When local state becomes inconsistent with L1 data
    /// - **Sync Conflicts**: When multiple conflicting forkchoice states cannot be resolved
    /// - **Derivation Failures**: When L1 derivation pipeline encounters unrecoverable errors
    ///
    /// ## Recovery Process
    /// The method implements a conservative recovery strategy:
    /// 1. Starts from a known-good sync point (typically recent finalized state)
    /// 2. Applies forkchoice update to reorg execution layer if needed
    /// 3. Ignores temporary errors during reset (retries automatically)
    /// 4. Propagates only critical errors that prevent recovery
    ///
    /// ## Performance Impact
    /// Resets are expensive operations that may require:
    /// - Multiple L1/L2 RPC calls to discover sync point
    /// - Execution layer reorg if current head is invalid
    /// - System config reconstruction from L1 data
    /// - Full state validation before resuming normal operation
    pub async fn reset(
        &mut self,
        client: Arc<EngineClient>,
        config: Arc<RollupConfig>,
    ) -> Result<(L2BlockInfo, BlockInfo, SystemConfig), EngineResetError> {
        // Clear any outstanding tasks to prepare for the reset.
        self.clear();

        let start =
            find_starting_forkchoice(&config, client.l1_provider(), client.l2_provider()).await?;

        if let Err(err) = ForkchoiceTask::new(
            client.clone(),
            config.clone(),
            EngineSyncStateUpdate {
                unsafe_head: Some(start.un_safe),
                cross_unsafe_head: Some(start.un_safe),
                local_safe_head: Some(start.safe),
                safe_head: Some(start.safe),
                finalized_head: Some(start.finalized),
            },
            None,
        )
        .execute(&mut self.state)
        .await
        {
            // Ignore temporary errors.
            if matches!(err.severity(), EngineTaskErrorSeverity::Temporary) {
                debug!(target: "engine", "Forkchoice update failed temporarily during reset: {}", err);
            } else {
                return Err(EngineTaskErrors::Forkchoice(err).into());
            }
        }

        // Find the new safe head's L1 origin and SystemConfig.
        let origin_block = start
            .safe
            .l1_origin
            .number
            .saturating_sub(config.channel_timeout(start.safe.block_info.timestamp));
        let l1_origin_info: BlockInfo = client
            .l1_provider()
            .get_block(origin_block.into())
            .await
            .map_err(SyncStartError::RpcError)?
            .ok_or(SyncStartError::BlockNotFound(origin_block.into()))?
            .into_consensus()
            .into();
        let l2_safe_block = client
            .l2_provider()
            .get_block(start.safe.block_info.hash.into())
            .full()
            .await
            .map_err(SyncStartError::RpcError)?
            .ok_or(SyncStartError::BlockNotFound(origin_block.into()))?
            .into_consensus()
            .map_transactions(|t| <Transaction<OpTxEnvelope> as Clone>::clone(&t).into_inner());
        let system_config = to_system_config(&l2_safe_block, &config)?;

        kona_macros::inc!(counter, Metrics::ENGINE_RESET_COUNT);

        Ok((start.safe, l1_origin_info, system_config))
    }

    /// Clears all pending tasks from the priority queue.
    ///
    /// This method removes all enqueued tasks without executing them, typically used:
    /// - **During engine reset**: To prevent conflicting operations during recovery
    /// - **On shutdown**: To clean up pending work before termination
    /// - **After critical errors**: To clear potentially invalid operations
    ///
    /// ## Side Effects
    /// - All pending tasks are permanently lost
    /// - Task queue returns to empty state
    /// - No state notifications are sent for cleared tasks
    pub fn clear(&mut self) {
        self.tasks.clear();
    }

    /// Attempts to drain the task queue by executing all [`EngineTask`]s in priority order.
    ///
    /// This is the main execution loop that processes all pending tasks atomically.
    /// Each task is executed with exclusive access to the engine state, ensuring
    /// consistent blockchain state management.
    ///
    /// ## Execution Flow
    /// 1. **Task Selection**: Dequeue highest priority task from the queue
    /// 2. **Atomic Execution**: Execute task with exclusive state access
    /// 3. **State Update**: Apply successful changes to engine state
    /// 4. **Notification**: Broadcast state changes to all subscribers
    /// 5. **Queue Management**: Remove completed task from queue
    /// 6. **Repeat**: Continue until queue is empty or error occurs
    ///
    /// ## Error Handling
    /// Task execution supports sophisticated error recovery:
    /// - **Temporary errors**: Task remains in queue for automatic retry
    /// - **Critical errors**: Execution halts and error is propagated
    /// - **Reset errors**: Indicates engine reset is required
    /// - **Flush errors**: Indicates derivation pipeline flush is needed
    ///
    /// ## Atomicity Guarantees
    /// - Each task executes atomically (all changes or none)
    /// - State updates are applied only on successful task completion
    /// - Failed tasks leave engine state unchanged
    /// - Task ordering is preserved during retries
    ///
    /// ## Performance Characteristics
    /// - Tasks execute sequentially (no parallelization)
    /// - Higher priority tasks always execute first
    /// - Task execution time affects overall processing latency
    /// - Large queues may impact real-time responsiveness
    ///
    /// ## Retry Behavior
    /// Failed tasks are handled based on error severity:
    /// ```ignore
    /// match error.severity() {
    ///     Temporary => /* Task stays in queue, will retry */,
    ///     Critical => /* Error propagated, execution halts */,
    ///     Reset => /* Engine reset required */,
    ///     Flush => /* Pipeline flush required */,
    /// }
    /// ```
    ///
    /// ## Returns
    /// - `Ok(())`: All tasks completed successfully
    /// - `Err(EngineTaskErrors)`: Task execution failed with non-temporary error
    pub async fn drain(&mut self) -> Result<(), EngineTaskErrors> {
        // Drain tasks in order of priority, halting on errors for a retry to be attempted.
        while let Some(task) = self.tasks.peek() {
            // Execute the task
            task.execute(&mut self.state).await?;

            // Update the state and notify the engine actor.
            self.state_sender.send_replace(self.state);

            // Pop the task from the queue now that it's been executed.
            self.tasks.pop();

            self.task_queue_length.send_replace(self.tasks.len());
        }

        Ok(())
    }
}

/// An error occurred while attempting to reset the [`Engine`].
///
/// Engine resets are complex operations that can fail at multiple stages:
/// 1. **Task Execution Errors**: Issues during forkchoice update execution
/// 2. **Sync Discovery Errors**: Problems finding valid sync starting point
/// 3. **System Config Errors**: Failures reconstructing system configuration
///
/// ## Error Contexts
///
/// ### Task Execution Failures
/// Occur when the forkchoice update task fails during reset:
/// - **Network Issues**: L1/L2 RPC connection problems
/// - **Invalid State**: Execution layer rejects forkchoice state
/// - **Consensus Violations**: Proposed state violates chain rules
///
/// ### Sync Point Discovery Failures  
/// Happen when `find_starting_forkchoice` cannot locate valid starting point:
/// - **Missing Blocks**: Required L1/L2 blocks not found
/// - **RPC Errors**: Provider communication failures
/// - **Chain Inconsistency**: L1/L2 state mismatch prevents sync
///
/// ### System Config Reconstruction Failures
/// Occur when rebuilding system config for new safe head:
/// - **Block Parsing Errors**: Cannot decode L2 block structure
/// - **Config Validation**: System config violates protocol rules
/// - **Genesis Mismatch**: Block incompatible with rollup genesis
///
/// ## Recovery Strategies
/// When reset fails, consider:
/// 1. **Retry**: For temporary network/RPC issues
/// 2. **Manual Intervention**: For persistent state corruption
/// 3. **Chain Resync**: For severe consensus violations
/// 4. **Configuration Review**: For genesis/config mismatches
#[derive(Debug, Error)]
pub enum EngineResetError {
    /// An error that originated from within an engine task.
    #[error(transparent)]
    Task(#[from] EngineTaskErrors),
    /// An error occurred while traversing the L1 for the sync starting point.
    #[error(transparent)]
    SyncStart(#[from] SyncStartError),
    /// An error occurred while constructing the SystemConfig for the new safe head.
    #[error(transparent)]
    SystemConfigConversion(#[from] OpBlockConversionError),
}<|MERGE_RESOLUTION|>--- conflicted
+++ resolved
@@ -78,19 +78,19 @@
     /// The engine is initialized with:
     /// - Empty priority queue for task execution
     /// - Watch channel sender for broadcasting state updates
+    /// - Watch channel sender for broadcasting task queue length updates
     /// - Initial state representing current blockchain synchronization status
     ///
     /// ## Parameters
     /// - `initial_state`: Starting engine state with sync head information
     /// - `state_sender`: Watch channel sender for broadcasting state changes to subscribers
-    ///
-<<<<<<< HEAD
+    /// - `task_queue_length`: Watch channel sender for broadcasting queue length changes
+    ///
     /// ## State Broadcasting
     /// State changes are automatically broadcast to all subscribers when tasks complete
     /// successfully, enabling external coordination with other rollup node components.
-    pub fn new(initial_state: EngineState, state_sender: Sender<EngineState>) -> Self {
-        Self { state: initial_state, state_sender, tasks: BinaryHeap::default() }
-=======
+    /// Queue length changes are also broadcast to enable monitoring of engine load.
+    ///
     /// An initial [`EngineTask::ForkchoiceUpdate`] is added to the task queue to synchronize the
     /// engine with the forkchoice state of the [`EngineState`].
     pub fn new(
@@ -99,7 +99,6 @@
         task_queue_length: Sender<usize>,
     ) -> Self {
         Self { state: initial_state, state_sender, task_queue_length, tasks: BinaryHeap::default() }
->>>>>>> 0d437387
     }
 
     /// Returns a reference to the inner [`EngineState`].
@@ -107,7 +106,6 @@
         &self.state
     }
 
-<<<<<<< HEAD
     /// Returns a watch channel receiver for monitoring engine state changes.
     ///
     /// The receiver provides real-time updates whenever the engine state changes,
@@ -118,14 +116,19 @@
     ///
     /// ## Usage
     /// ```ignore
-    /// let mut state_updates = engine.subscribe();
+    /// let mut state_updates = engine.state_subscribe();
     /// while state_updates.changed().await.is_ok() {
     ///     let current_state = *state_updates.borrow();
     ///     // React to state changes
     /// }
     /// ```
-    pub fn subscribe(&self) -> tokio::sync::watch::Receiver<EngineState> {
+    pub fn state_subscribe(&self) -> tokio::sync::watch::Receiver<EngineState> {
         self.state_sender.subscribe()
+    }
+
+    /// Returns a receiver that can be used to listen to engine queue length updates.
+    pub fn queue_length_subscribe(&self) -> tokio::sync::watch::Receiver<usize> {
+        self.task_queue_length.subscribe()
     }
 
     /// Enqueues a new [`EngineTask`] for execution in the priority queue.
@@ -144,20 +147,8 @@
     /// - Tasks of the same type are processed in FIFO order
     /// - Higher priority tasks always execute before lower priority ones
     /// - Task execution is atomic with exclusive state access
-=======
-    /// Returns a receiver that can be used to listen to engine state updates.
-    pub fn state_subscribe(&self) -> tokio::sync::watch::Receiver<EngineState> {
-        self.state_sender.subscribe()
-    }
-
-    /// Returns a receiver that can be used to listen to engine queue length updates.
-    pub fn queue_length_subscribe(&self) -> tokio::sync::watch::Receiver<usize> {
-        self.task_queue_length.subscribe()
-    }
-
-    /// Enqueues a new [`EngineTask`] for execution.
+    /// 
     /// Updates the queue length and notifies listeners of the change.
->>>>>>> 0d437387
     pub fn enqueue(&mut self, task: EngineTask) {
         self.tasks.push(task);
         self.task_queue_length.send_replace(self.tasks.len());
