//! Contains the main Supervisor service runner.

use alloy_primitives::ChainId;
use alloy_provider::{RootProvider, network::Ethereum};
use alloy_rpc_client::RpcClient;
use anyhow::Result;
use jsonrpsee::client_transport::ws::Url;
use kona_supervisor_core::{
    ChainProcessor, CrossSafetyCheckerJob, ReorgHandler, Supervisor,
    config::Config,
    event::ChainEvent,
    l1_watcher::L1Watcher,
    safety_checker::{CrossSafePromoter, CrossUnsafePromoter},
    syncnode::{Client, ManagedNode, ManagedNodeClient, ManagedNodeCommand},
};
use kona_supervisor_storage::{ChainDb, ChainDbFactory, DerivationStorageWriter, LogStorageWriter};
use std::{collections::HashMap, sync::Arc};
use tokio::{sync::mpsc, task::JoinSet, time::Duration};
use tokio_util::sync::CancellationToken;
use tracing::{error, info, warn};

use crate::actors::{
    ChainProcessorActor, ManagedNodeActor, MetricWorker, SupervisorActor, SupervisorRpcActor,
};

/// The main service structure for the Kona
/// [`SupervisorService`](`kona_supervisor_core::SupervisorService`). Orchestrates the various
/// components of the supervisor.
#[derive(Debug)]
pub struct Service {
    config: Arc<Config>,

    database_factory: Arc<ChainDbFactory>,
    managed_nodes: HashMap<ChainId, Arc<ManagedNode<ChainDb, Client>>>,

    cancel_token: CancellationToken,

    join_set: JoinSet<Result<(), anyhow::Error>>,
}

impl Service {
    /// Creates a new Supervisor service instance.
    pub fn new(config: Config) -> Self {
        let database_factory = Arc::new(ChainDbFactory::new(config.datadir.clone()).with_metrics());

        Self {
            config: Arc::new(config),

            database_factory,
            managed_nodes: HashMap::new(),

            cancel_token: CancellationToken::new(),
            join_set: JoinSet::new(),
        }
    }

    /// Initialises the Supervisor service.
    pub async fn initialise(&mut self) -> Result<()> {
        let mut chain_event_receivers = HashMap::<ChainId, mpsc::Receiver<ChainEvent>>::new();
        let mut chain_event_senders = HashMap::<ChainId, mpsc::Sender<ChainEvent>>::new();
        let mut managed_node_receivers =
            HashMap::<ChainId, mpsc::Receiver<ManagedNodeCommand>>::new();
        let mut managed_node_senders = HashMap::<ChainId, mpsc::Sender<ManagedNodeCommand>>::new();

        // create sender and receiver channels for each chain
        for chain_id in self.config.rollup_config_set.rollups.keys() {
            let (chain_tx, chain_rx) = mpsc::channel::<ChainEvent>(1000);
            chain_event_senders.insert(*chain_id, chain_tx);
            chain_event_receivers.insert(*chain_id, chain_rx);

            let (managed_node_tx, managed_node_rx) = mpsc::channel::<ManagedNodeCommand>(1000);
            managed_node_senders.insert(*chain_id, managed_node_tx);
            managed_node_receivers.insert(*chain_id, managed_node_rx);
        }

        self.init_database().await?;
        self.init_managed_nodes(managed_node_receivers, &chain_event_senders).await?;
        self.init_chain_processor(chain_event_receivers, &managed_node_senders).await?;
        self.init_l1_watcher(&chain_event_senders)?;
        self.init_cross_safety_checker(&chain_event_senders).await?;

        // todo: run metric worker only if metrics are enabled
        self.init_rpc_server().await?;
        self.init_metric_reporter().await;
        Ok(())
    }

    async fn init_database(&self) -> Result<()> {
        info!(target: "supervisor::service", "Initialising databases for all chains...");

        for (chain_id, config) in self.config.rollup_config_set.rollups.iter() {
            // Initialise the database for each chain.
            let db = self.database_factory.get_or_create_db(*chain_id)?;
            let interop_time = config.interop_time;
            let derived_pair = config.genesis.get_derived_pair();
            if config.is_interop(derived_pair.derived.timestamp) {
                info!(target: "supervisor::service", chain_id, interop_time, %derived_pair, "Initialising database for interop activation block");
                db.initialise_log_storage(derived_pair.derived)?;
                db.initialise_derivation_storage(derived_pair)?;
            }
            info!(target: "supervisor::service", chain_id, "Database initialized successfully");
        }
        Ok(())
    }

    async fn init_managed_nodes(
        &mut self,
        mut managed_node_receivers: HashMap<ChainId, mpsc::Receiver<ManagedNodeCommand>>,
        chain_event_senders: &HashMap<ChainId, mpsc::Sender<ChainEvent>>,
    ) -> Result<()> {
        info!(target: "supervisor::service", "Initialising managed nodes for all chains...");

        for config in self.config.l2_consensus_nodes_config.iter() {
            let url = Url::parse(&self.config.l1_rpc).map_err(|err| {
                error!(target: "supervisor::service", %err, "Failed to parse L1 RPC URL");
                anyhow::anyhow!("failed to parse L1 RPC URL: {err}")
            })?;
            let provider = RootProvider::<Ethereum>::new_http(url);
            let client = Arc::new(Client::new(config.clone()));

            let chain_id = client.chain_id().await.map_err(|err| {
                error!(target: "supervisor::service", %err, "Failed to get chain ID from client");
                anyhow::anyhow!("failed to get chain ID from client: {err}")
            })?;
            let db = self.database_factory.get_db(chain_id)?;

            let chain_event_sender = chain_event_senders
                .get(&chain_id)
                .ok_or(anyhow::anyhow!("no chain event sender found for chain {chain_id}"))?
                .clone();

            let managed_node = ManagedNode::<ChainDb, Client>::new(
                client.clone(),
                db,
                provider,
                chain_event_sender,
            );

            if self.managed_nodes.contains_key(&chain_id) {
                warn!(target: "supervisor::service", %chain_id, "Managed node for chain already exists, skipping initialization");
                continue;
            }

            let managed_node = Arc::new(managed_node);
            self.managed_nodes.insert(chain_id, managed_node.clone());
            info!(target: "supervisor::service",
                 chain_id,
                "Managed node for chain initialized successfully",
            );

            // start managed node actor
            let managed_node_receiver = managed_node_receivers
                .remove(&chain_id)
                .ok_or(anyhow::anyhow!("no managed node receiver found for chain {chain_id}"))?;

            let cancel_token = self.cancel_token.clone();
            self.join_set.spawn(async move {
                if let Err(err) =
                    ManagedNodeActor::new(client, managed_node, managed_node_receiver, cancel_token)
                        .start()
                        .await
                {
                    Err(anyhow::anyhow!(err))
                } else {
                    Ok(())
                }
            });
        }
        Ok(())
    }

    async fn init_chain_processor(
        &mut self,
        mut chain_event_receivers: HashMap<ChainId, mpsc::Receiver<ChainEvent>>,
        managed_node_senders: &HashMap<ChainId, mpsc::Sender<ManagedNodeCommand>>,
    ) -> Result<()> {
        info!(target: "supervisor::service", "Initialising chain processors for all chains...");

        for (chain_id, _) in self.config.rollup_config_set.rollups.iter() {
            let db = self.database_factory.get_db(*chain_id)?;
            let managed_node = self
                .managed_nodes
                .get(chain_id)
                .ok_or(anyhow::anyhow!("no managed node found for chain {chain_id}"))?;

            let managed_node_sender = managed_node_senders
                .get(chain_id)
                .ok_or(anyhow::anyhow!("no managed node sender found for chain {chain_id}"))?
                .clone();

            // initialise chain processor for the chain.
            let mut processor = ChainProcessor::new(
                self.config.clone(),
                *chain_id,
                managed_node.clone(),
                db,
                managed_node_sender,
            );

            // todo: enable metrics only if configured
            processor = processor.with_metrics();

            // Start the chain processor actor.
            let chain_event_receiver = chain_event_receivers
                .remove(chain_id)
                .ok_or(anyhow::anyhow!("no chain event receiver found for chain {chain_id}"))?;

            let cancel_token = self.cancel_token.clone();
            self.join_set.spawn(async move {
                if let Err(err) =
                    ChainProcessorActor::new(processor, cancel_token, chain_event_receiver)
                        .start()
                        .await
                {
                    Err(anyhow::anyhow!(err))
                } else {
                    Ok(())
                }
            });
        }
        Ok(())
    }

    fn init_l1_watcher(
        &mut self,
        chain_event_senders: &HashMap<ChainId, mpsc::Sender<ChainEvent>>,
    ) -> Result<()> {
        info!(target: "supervisor::service", "Initialising L1 watcher...");

        let l1_rpc_url = Url::parse(&self.config.l1_rpc).map_err(|err| {
            error!(target: "supervisor::service", %err, "Failed to parse L1 RPC URL");
            anyhow::anyhow!("failed to parse L1 RPC URL: {err}")
        })?;
        let l1_rpc = RpcClient::new_http(l1_rpc_url);

        let chain_dbs_map: HashMap<ChainId, Arc<ChainDb>> = self
            .config
            .rollup_config_set
            .rollups
            .keys()
            .map(|chain_id| {
                self.database_factory.get_db(*chain_id)
                    .map(|db| (*chain_id, db)) // <-- FIX: remove Arc::new(db)
                    .map_err(|err| {
                        error!(target: "supervisor::service", %err, "Failed to get database for chain {chain_id}");
                        anyhow::anyhow!("failed to get database for chain {chain_id}: {err}")
                })
            })
            .collect::<Result<HashMap<ChainId, Arc<ChainDb>>>>()?;

        // Spawn a task that first performs a one-shot startup reorg across all chains,
        // (does nothing if the reorg is not detected) then starts the L1 watcher streaming loop.
        let database_factory = self.database_factory.clone();
        let cancel_token = self.cancel_token.clone();
        let event_senders = chain_event_senders.clone();
        self.join_set.spawn(async move {
            // Perform one-shot L1 consistency verification at startup to detect any
            // reorgs that occurred while the supervisor was offline, ensuring all
            // chains are in sync with the current canonical L1 state before processing.
<<<<<<< HEAD
            let reorg_handler = ReorgHandler::new(l1_rpc.clone(), chain_dbs_map.clone());
=======
            let reorg_handler =
                ReorgHandler::new(l1_rpc.clone(), chain_dbs_map.clone(), managed_nodes.clone())
                    .with_metrics();

>>>>>>> 95bc22e6
            if let Err(err) = reorg_handler.verify_l1_consistency().await {
                warn!(target: "supervisor::service", %err, "Startup reorg check failed");
            } else {
                info!(target: "supervisor::service", "Startup reorg check completed");
            }

            // Start the L1 watcher streaming loop.
            let l1_watcher = L1Watcher::new(
                l1_rpc.clone(),
                database_factory,
                event_senders,
                cancel_token,
                reorg_handler,
            );

            l1_watcher.run().await;
            Ok(())
        });
        Ok(())
    }

    async fn init_cross_safety_checker(
        &mut self,
        chain_event_senders: &HashMap<ChainId, mpsc::Sender<ChainEvent>>,
    ) -> Result<()> {
        info!(target: "supervisor::service", "Initialising cross safety checker...");

        for (&chain_id, config) in &self.config.rollup_config_set.rollups {
            let db = Arc::clone(&self.database_factory);
            let cancel = self.cancel_token.clone();

            let chain_event_sender = chain_event_senders
                .get(&chain_id)
                .ok_or(anyhow::anyhow!("no chain event sender found for chain {chain_id}"))?
                .clone();

            let cross_safe_job = CrossSafetyCheckerJob::new(
                chain_id,
                db.clone(),
                cancel.clone(),
                Duration::from_secs(config.block_time),
                CrossSafePromoter,
                chain_event_sender.clone(),
                self.config.clone(),
            );

            self.join_set.spawn(async move {
                cross_safe_job.run().await;
                Ok(())
            });

            let cross_unsafe_job = CrossSafetyCheckerJob::new(
                chain_id,
                db,
                cancel,
                Duration::from_secs(config.block_time),
                CrossUnsafePromoter,
                chain_event_sender,
                self.config.clone(),
            );

            self.join_set.spawn(async move {
                cross_unsafe_job.run().await;
                Ok(())
            });
        }
        Ok(())
    }

    async fn init_metric_reporter(&mut self) {
        // Initialize the metric reporter actor.
        let database_factory = self.database_factory.clone();
        let cancel_token = self.cancel_token.clone();
        self.join_set.spawn(async move {
            if let Err(err) =
                MetricWorker::new(Duration::from_secs(30), vec![database_factory], cancel_token)
                    .start()
                    .await
            {
                Err(anyhow::anyhow!(err))
            } else {
                Ok(())
            }
        });
    }

    async fn init_rpc_server(&mut self) -> Result<()> {
        let supervisor = Arc::new(Supervisor::new(
            self.config.clone(),
            self.database_factory.clone(),
            self.managed_nodes.clone(),
        ));
        let rpc_addr = self.config.rpc_addr;
        let cancel_token = self.cancel_token.clone();
        self.join_set.spawn(async move {
            if let Err(err) =
                SupervisorRpcActor::new(rpc_addr, supervisor, cancel_token).start().await
            {
                Err(anyhow::anyhow!(err))
            } else {
                Ok(())
            }
        });
        Ok(())
    }

    /// Runs the Supervisor service.
    /// This function will typically run indefinitely until interrupted.
    pub async fn run(&mut self) -> Result<()> {
        self.initialise().await?;

        while let Some(res) = self.join_set.join_next().await {
            match res {
                Ok(Ok(_)) => {
                    info!(target: "supervisor::service", "Task completed successfully.");
                }
                Ok(Err(err)) => {
                    error!(target: "supervisor::service", %err, "A task encountered an error.");
                    // A task panicked, also trigger cancellation
                    self.cancel_token.cancel();
                    return Err(anyhow::anyhow!("A service task failed: {}", err));
                }
                Err(err) => {
                    error!(target: "supervisor::service", %err, "A task encountered an error.");
                    // A task panicked, also trigger cancellation
                    self.cancel_token.cancel();
                    return Err(anyhow::anyhow!("A service task failed: {}", err));
                }
            }
        }
        Ok(())
    }

    pub async fn shutdown(mut self) -> Result<()> {
        self.cancel_token.cancel(); // Signal cancellation to all tasks

        // Wait for all tasks to finish.
        while let Some(res) = self.join_set.join_next().await {
            match res {
                Ok(Ok(_)) => {
                    info!(target: "supervisor::service", "Task completed successfully during shutdown.");
                }
                Ok(Err(err)) => {
                    error!(target: "supervisor::service", %err, "A task encountered an error during shutdown.");
                }
                Err(err) => {
                    error!(target: "supervisor::service", %err, "A task encountered an error during shutdown.");
                }
            }
        }
        Ok(())
    }
}<|MERGE_RESOLUTION|>--- conflicted
+++ resolved
@@ -257,14 +257,9 @@
             // Perform one-shot L1 consistency verification at startup to detect any
             // reorgs that occurred while the supervisor was offline, ensuring all
             // chains are in sync with the current canonical L1 state before processing.
-<<<<<<< HEAD
-            let reorg_handler = ReorgHandler::new(l1_rpc.clone(), chain_dbs_map.clone());
-=======
             let reorg_handler =
-                ReorgHandler::new(l1_rpc.clone(), chain_dbs_map.clone(), managed_nodes.clone())
-                    .with_metrics();
-
->>>>>>> 95bc22e6
+                ReorgHandler::new(l1_rpc.clone(), chain_dbs_map.clone()).with_metrics();
+
             if let Err(err) = reorg_handler.verify_l1_consistency().await {
                 warn!(target: "supervisor::service", %err, "Startup reorg check failed");
             } else {
